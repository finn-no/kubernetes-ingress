FROM ubuntu:14.04

MAINTAINER NGINX Docker Maintainers "docker-maint@nginx.com"

ENV NGINX_VERSION 1.9.10-1~trusty

RUN apt-key adv --keyserver hkp://pgp.mit.edu:80 --recv-keys 573BFD6B3D8FBC641079A6ABABF5BD827BD9BF62 \
	&& echo "deb http://nginx.org/packages/mainline/ubuntu/ trusty nginx" >> /etc/apt/sources.list \
	&& apt-get update \
	&& apt-get install -y ca-certificates nginx=${NGINX_VERSION} gettext-base \
	&& rm -rf /var/lib/apt/lists/*

EXPOSE 80 443

COPY nginx-ingress /
COPY nginx/ingress.tmpl /
COPY nginx/nginx.conf /etc/nginx/nginx.conf

RUN rm /etc/nginx/conf.d/*

<<<<<<< HEAD
# make nginx access_log to stdout and error_log to stderr
=======
# This works only if the nginx master process is started from the process which is the Docker entrypoint, and has its
# stdout and stderr set to the stdout and stderr of its parent (entrypoint). nginx must also run with `daemon off`,
# otherwise it will detach its stdout.
>>>>>>> 6dd11e5c
RUN ln -sf /dev/stdout /var/log/nginx/access.log
RUN ln -sf /dev/stderr /var/log/nginx/error.log

CMD ["/nginx-ingress"]<|MERGE_RESOLUTION|>--- conflicted
+++ resolved
@@ -18,13 +18,9 @@
 
 RUN rm /etc/nginx/conf.d/*
 
-<<<<<<< HEAD
-# make nginx access_log to stdout and error_log to stderr
-=======
 # This works only if the nginx master process is started from the process which is the Docker entrypoint, and has its
 # stdout and stderr set to the stdout and stderr of its parent (entrypoint). nginx must also run with `daemon off`,
 # otherwise it will detach its stdout.
->>>>>>> 6dd11e5c
 RUN ln -sf /dev/stdout /var/log/nginx/access.log
 RUN ln -sf /dev/stderr /var/log/nginx/error.log
 
